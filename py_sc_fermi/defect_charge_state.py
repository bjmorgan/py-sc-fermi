--- conflicted
+++ resolved
@@ -75,12 +75,7 @@
         cls, string: str, volume: Optional[float] = None, frozen: bool = False):
         string = string.strip()
         stripped_string = string.split()
-<<<<<<< HEAD
         if frozen is False:
-=======
-        print(stripped_string)
-        if frozen == False:
->>>>>>> 2adbcd12
             return cls(
                 charge=int(stripped_string[0]),
                 energy=float(stripped_string[1]),
