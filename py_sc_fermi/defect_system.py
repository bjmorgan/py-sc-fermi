--- conflicted
+++ resolved
@@ -351,11 +351,7 @@
             transition_levels.update({defect_species: [x, y]})
         return transition_levels
 
-<<<<<<< HEAD
     def concentration_dict(
-=======
-    def as_dict(
->>>>>>> d3dc69e6
         self,
         decomposed: bool = False,
         per_volume: bool = True,
@@ -410,10 +406,10 @@
             return {**run_stats, **decomp_concs}
 
     def site_percentages(
-        self,
+        self, 
     ) -> Dict[str, float]:
         """Returns a dictionary of the DefectSpecies in the DefectSystem which
-        giving the percentage of the sites in the structure that will host that
+        giving the percentage of the sites in the structure that will host that 
         defect.
 
         Returns:
@@ -424,12 +420,11 @@
         e_fermi = self.get_sc_fermi()[0]
 
         sum_concs = {
-            str(ds.name): float(
-                (ds.get_concentration(e_fermi, self.temperature) / ds.nsites) * 100
-            )
-            for ds in self.defect_species
-        }
-<<<<<<< HEAD
+                str(ds.name): float(
+                    (ds.get_concentration(e_fermi, self.temperature) / ds.nsites) * 100
+                )
+                for ds in self.defect_species
+            }
         return sum_concs
 
     def as_dict(self) -> dict:
@@ -449,7 +444,4 @@
             convergence_tolerance=float(self.convergence_tolerance),
             dos=self.dos.as_dict(),
         )
-        return defect_system_dict
-=======
-        return sum_concs
->>>>>>> d3dc69e6
+        return defect_system_dict